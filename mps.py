--- conflicted
+++ resolved
@@ -4,7 +4,6 @@
 import matplotlib.pyplot as plt
 import cc
 
-<<<<<<< HEAD
 def subimage(image, nx, ny):
     """
     Returns a random subimage of an image of size nx x ny
@@ -13,12 +12,7 @@
     y = np.random.randint(image.shape[1]-ny)
     return image[x:x+nx,y:y+ny]
 
-
-
-def loadtxt(filename, nx, ny):
-=======
 def loadimage(filename, nx, ny):
->>>>>>> 4a0fb423
     array = np.loadtxt(filename)
     return Image(array, nx, ny)
 
